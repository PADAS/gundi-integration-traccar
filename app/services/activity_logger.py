import asyncio
import json
import logging

import aiohttp
import stamina
from functools import wraps
from gcloud.aio import pubsub
from gundi_core.events import (
    SystemEventBaseModel,
    IntegrationActionCustomLog,
    CustomActivityLog,
    IntegrationActionStarted,
    ActionExecutionStarted,
    IntegrationActionFailed,
    ActionExecutionFailed,
    IntegrationActionComplete,
    ActionExecutionComplete,
    IntegrationWebhookCustomLog,
    IntegrationWebhookStarted,
    WebhookExecutionStarted,
    IntegrationWebhookComplete,
    WebhookExecutionComplete,
    IntegrationWebhookFailed,
    WebhookExecutionFailed,
    CustomWebhookLog,
)
from app import settings


logger = logging.getLogger(__name__)


class ClientSession:

    DEFAULT_CONNECT_TIMEOUT_SECONDS = 60

    def __init__(self, **kwargs):
        self._timeout_settings = aiohttp.ClientTimeout(total=self.DEFAULT_CONNECT_TIMEOUT_SECONDS)
        self._session = aiohttp.ClientSession(raise_for_status=True, timeout=self._timeout_settings)

    async def close(self):
        await self._session.close()

    # Support using this client as an async context manager.
    async def __aenter__(self):
        await self._session.__aenter__()
        return self

    async def __aexit__(self, exc_type, exc_value, traceback):
        await self._session.__aexit__(exc_type, exc_value, traceback)

    async def get_session(self):
        return self._session


# Publish events for other services or system components
@stamina.retry(
    on=(aiohttp.ClientError, asyncio.TimeoutError),
    attempts=5,
    wait_initial=4.0,
    wait_max=60,
    wait_jitter=5.0
)
async def publish_event(event: SystemEventBaseModel, topic_name: str):
<<<<<<< HEAD
    # TODO: Increase ClientTimeout time and re-use ClientSession on the template repo
    async with ClientSession() as session:
        client = pubsub.PublisherClient(session=await session.get_session())
=======
    timeout_settings = aiohttp.ClientTimeout(total=20.0)
    async with aiohttp.ClientSession(
        raise_for_status=True, timeout=timeout_settings
    ) as session:
        client = pubsub.PublisherClient(session=session)
>>>>>>> f6ae13d0
        # Get the topic
        topic = client.topic_path(settings.GCP_PROJECT_ID, topic_name)
        # Prepare the payload
        binary_payload = json.dumps(event.dict(), default=str).encode("utf-8")
        messages = [pubsub.PubsubMessage(binary_payload)]
        logger.debug(f"Sending event {event} to PubSub topic {topic_name}..")
        try:  # Send to pubsub
            response = await client.publish(topic, messages)
        except Exception as e:
            logger.exception(
                f"Error publishing system event to topic {topic_name}: {e}. This will be retried."
            )
            raise e
        else:
            logger.debug(f"System event {event} published successfully.")
            logger.debug(f"GCP PubSub response: {response}")
            return response


async def log_activity(integration_id: str, action_id: str, title: str, level="INFO", config_data: dict = None, data: dict = None):
    # Show a deprecation warning in favor of using either log_action_activity or log_webhook_activity
    logger.warning("log_activity is deprecated. Please use log_action_activity or log_webhook_activity instead.")
    return await log_action_activity(integration_id, action_id, title, level, config_data, data)


async def log_action_activity(integration_id: str, action_id: str, title: str, level="INFO", config_data: dict = None, data: dict = None):
    """
        This is a helper method to send custom activity logs to the portal.
        :param integration_id: UUID of the integration
        :param action_id: str id of the action being executed
        :param title: A human-readable string that will appear in the activity log
        :param level: The level of the log, e.g. DEBUG, INFO, WARNING, ERROR
        :param data: Any extra data to be logged as a dict
        :return: None
        """
    logger.debug(f"Logging custom activity: {title}. Integration: {integration_id}. Action: {action_id}.")
    await publish_event(
        event=IntegrationActionCustomLog(
            payload=CustomActivityLog(
                integration_id=integration_id,
                action_id=action_id,
                config_data=config_data or {},
                title=title,
                level=level,
                data=data
            )
        ),
        topic_name=settings.INTEGRATION_EVENTS_TOPIC,
    )


async def log_webhook_activity(
        integration_id: str, title: str, webhook_id: str="webhook", level="INFO", config_data: dict = None, data: dict = None
):
    """
        This is a helper method to send custom activity logs to the portal.
        :param integration_id: UUID of the integration
        :param title: A human-readable string that will appear in the activity log
        :param webhook_id: str id of the webhook being executed
        :param level: The level of the log, e.g. DEBUG, INFO, WARNING, ERROR
        :param data: Any extra data to be logged as a dict
        :return: None
        """
    logger.debug(f"Logging custom activity: {title}. Integration: {integration_id}. Webhook: {webhook_id}.")
    await publish_event(
        event=IntegrationWebhookCustomLog(
            payload=CustomWebhookLog(
                integration_id=integration_id,
                webhook_id=webhook_id,
                config_data=config_data or {},
                title=title,
                level=level,
                data=data
            )
        ),
        topic_name=settings.INTEGRATION_EVENTS_TOPIC,
    )


def activity_logger(on_start=True, on_completion=True, on_error=True):
    def decorator(func):
        @wraps(func)
        async def wrapper(*args, **kwargs):
            integration = kwargs.get("integration")
            integration_id = str(integration.id) if integration else None
            action_id = func.__name__.replace("action_", "")
            action_config = kwargs.get("action_config")
            config_data = action_config.dict() if action_config else {} or {}
            if on_start:
                await publish_event(
                    event=IntegrationActionStarted(
                        payload=ActionExecutionStarted(
                            integration_id=integration_id,
                            action_id=action_id,
                            config_data=config_data,
                        )
                    ),
                    topic_name=settings.INTEGRATION_EVENTS_TOPIC,
                )
            try:
                result = await func(*args, **kwargs)
            except Exception as e:
                if on_error:
                    await publish_event(
                        event=IntegrationActionFailed(
                            payload=ActionExecutionFailed(
                                integration_id=integration_id,
                                action_id=action_id,
                                config_data=config_data,
                                error=str(e)
                            )
                        ),
                        topic_name=settings.INTEGRATION_EVENTS_TOPIC,
                    )
                raise e
            else:
                if on_completion:
                    await publish_event(
                        event=IntegrationActionComplete(
                            payload=ActionExecutionComplete(
                                integration_id=integration_id,
                                action_id=action_id,
                                config_data=config_data,
                                result=result
                            )
                        ),
                        topic_name=settings.INTEGRATION_EVENTS_TOPIC,
                    )
                return result
        return wrapper
    return decorator


def webhook_activity_logger(on_start=True, on_completion=True, on_error=True):
    def decorator(func):
        @wraps(func)
        async def wrapper(*args, **kwargs):
            integration = kwargs.get("integration")
            integration_id = str(integration.id) if integration else None
            webhook_config = kwargs.get("webhook_config")
            config_data = webhook_config.dict() if webhook_config else {} or {}
            webhook_id = str(integration.webhook_configuration.webhook.value) if integration and integration.webhook_configuration else "webhook"
            if on_start:
                await publish_event(
                    event=IntegrationWebhookStarted(
                        payload=WebhookExecutionStarted(
                            integration_id=integration_id,
                            webhook_id=webhook_id,
                            config_data=config_data,
                        )
                    ),
                    topic_name=settings.INTEGRATION_EVENTS_TOPIC,
                )
            try:
                result = await func(*args, **kwargs)
            except Exception as e:
                if on_error:
                    await publish_event(
                        event=IntegrationWebhookFailed(
                            payload=WebhookExecutionFailed(
                                integration_id=integration_id,
                                webhook_id=webhook_id,
                                config_data=config_data,
                                error=str(e)
                            )
                        ),
                        topic_name=settings.INTEGRATION_EVENTS_TOPIC,
                    )
                raise e
            else:
                if on_completion:
                    await publish_event(
                        event=IntegrationWebhookComplete(
                            payload=WebhookExecutionComplete(
                                integration_id=integration_id,
                                webhook_id=webhook_id,
                                config_data=config_data,
                                result=result
                            )
                        ),
                        topic_name=settings.INTEGRATION_EVENTS_TOPIC,
                    )
                return result
        return wrapper
    return decorator<|MERGE_RESOLUTION|>--- conflicted
+++ resolved
@@ -31,29 +31,6 @@
 logger = logging.getLogger(__name__)
 
 
-class ClientSession:
-
-    DEFAULT_CONNECT_TIMEOUT_SECONDS = 60
-
-    def __init__(self, **kwargs):
-        self._timeout_settings = aiohttp.ClientTimeout(total=self.DEFAULT_CONNECT_TIMEOUT_SECONDS)
-        self._session = aiohttp.ClientSession(raise_for_status=True, timeout=self._timeout_settings)
-
-    async def close(self):
-        await self._session.close()
-
-    # Support using this client as an async context manager.
-    async def __aenter__(self):
-        await self._session.__aenter__()
-        return self
-
-    async def __aexit__(self, exc_type, exc_value, traceback):
-        await self._session.__aexit__(exc_type, exc_value, traceback)
-
-    async def get_session(self):
-        return self._session
-
-
 # Publish events for other services or system components
 @stamina.retry(
     on=(aiohttp.ClientError, asyncio.TimeoutError),
@@ -63,17 +40,11 @@
     wait_jitter=5.0
 )
 async def publish_event(event: SystemEventBaseModel, topic_name: str):
-<<<<<<< HEAD
-    # TODO: Increase ClientTimeout time and re-use ClientSession on the template repo
-    async with ClientSession() as session:
-        client = pubsub.PublisherClient(session=await session.get_session())
-=======
     timeout_settings = aiohttp.ClientTimeout(total=20.0)
     async with aiohttp.ClientSession(
         raise_for_status=True, timeout=timeout_settings
     ) as session:
         client = pubsub.PublisherClient(session=session)
->>>>>>> f6ae13d0
         # Get the topic
         topic = client.topic_path(settings.GCP_PROJECT_ID, topic_name)
         # Prepare the payload
