<<<<<<< HEAD
import logging
=======
import asyncio
import logging
import time
import traceback

import httpx
>>>>>>> f6ae13d0
import pydantic
from gundi_client_v2 import GundiClient

from app.actions import action_handlers
from app.services.state import IntegrationConfigurationManager
from app import settings
from fastapi import status
from fastapi.encoders import jsonable_encoder
from fastapi.responses import JSONResponse
from gundi_core.events import IntegrationActionFailed, ActionExecutionFailed

from .config_manager import IntegrationConfigurationManager
from .utils import find_config_for_action
from .activity_logger import publish_event

_portal = GundiClient()
config_manager = IntegrationConfigurationManager()
logger = logging.getLogger(__name__)


<<<<<<< HEAD
async def execute_action(integration_id: str, action_id: str, config_overrides: dict = None, config_data: dict = None):
    """
    Interface for executing actions.
    :param integration_id: The UUID of the integration
    :param action_id: "test_auth", "pull_observations", "pull_events"
    :param config_overrides: Optional dictionary with configuration overrides
    :param config_data: Optional dictionary with an already-set configuration (to be passed to action handler as it is)
    :return: action result if any, or raise an exception
=======
async def _handle_error(
        exc: Exception, integration_id: str, action_id: str,
        config_data=None, status_code=status.HTTP_500_INTERNAL_SERVER_ERROR
):
    """
    Handles errors by logging, extracting details as available, and publishing events for activity logs.
    Returns a JSON response with error details too.
>>>>>>> f6ae13d0
    """

    message = f"Error in action '{action_id}' for integration '{integration_id}': {type(exc).__name__}: {exc}"
    logger.exception(message)

    error_details = {
        "integration_id": integration_id,
        "action_id": action_id,
        "config_data": config_data or {},
        "error": message,
        "error_traceback": traceback.format_exc()
    }

    # Extract additional request/response details if available
    if (request := getattr(exc, "request", None)) is not None:
        error_details.update({
            "request_verb": str(request.method),
            "request_url": str(request.url),
            "request_data": str(getattr(request, "content", getattr(request, "body", None)) or "")
        })
    if (response := getattr(exc, "response", None)) is not None:  # bool(response) on status errors returns False
        error_details.update({
            "server_response_status": getattr(response, "status_code", None),
            "server_response_body": str(getattr(response, "text", getattr(response, "content", None)) or "")
        })

    # Publish the error event
    await publish_event(
        event=IntegrationActionFailed(
            payload=ActionExecutionFailed(**error_details)
        ),
        topic_name=settings.INTEGRATION_EVENTS_TOPIC,
    )

    # Return the JSON response
    return JSONResponse(
        status_code=status_code,
        content=jsonable_encoder({"detail": error_details}),
    )


async def execute_action(integration_id: str, action_id: str, config_overrides: dict = None):
    logger.info(f"Executing action '{action_id}' for integration '{integration_id}'...")
<<<<<<< HEAD
    integration_config_manager = IntegrationConfigurationManager()
    try:  # Get the integration config from cache
        integration = await integration_config_manager.get_integration_config(str(integration_id))
=======

    try:  # Get the integration details to pass it to the action handler
        integration = await config_manager.get_integration_details(integration_id)
>>>>>>> f6ae13d0
    except Exception as e:
        return await _handle_error(e, integration_id, action_id)

<<<<<<< HEAD
    # If "config" variable present in the request, we bypass the integration/config retrieval from the portal
    if config_data:
        config = config_data
    else:
        # Look for the configuration of the action being executed
        action_config = find_config_for_action(
            configurations=integration.configurations,
            action_id=action_id
        )
        if not action_config:
            message = f"Configuration for action '{action_id}' for integration {str(integration.id)} " \
                      f"is missing. Please fix the integration setup in the portal."
            logger.error(message)
            await publish_event(
                event=IntegrationActionFailed(
                    payload=ActionExecutionFailed(
                        integration_id=integration_id,
                        action_id=action_id,
                        error=f"Configuration missing for action '{action_id}'",
                        config_data={"configurations": [i.dict() for i in integration.configurations]},
                    )
                ),
                topic_name=settings.INTEGRATION_EVENTS_TOPIC,
            )
            return JSONResponse(
                status_code=status.HTTP_404_NOT_FOUND,
                content=jsonable_encoder({"detail": message}),
            )
        config = action_config.data
    try:  # Execute the action
        handler, config_model = action_handlers[action_id]
        if config_overrides:
            config.update(config_overrides)
        parsed_config = config_model.parse_obj(config)
        result = await handler(integration=integration, action_config=parsed_config)
    except pydantic.ValidationError as e:
        message = f"Invalid configuration for action '{action_id}' and integration '{integration_id}': {e.errors()}"
        logger.error(message)
        await publish_event(
            event=IntegrationActionFailed(
                payload=ActionExecutionFailed(
                    integration_id=integration_id,
                    action_id=action_id,
                    config_data=config,
                    error=message
                )
            ),
            topic_name=settings.INTEGRATION_EVENTS_TOPIC,
        )
        return JSONResponse(
            status_code=status.HTTP_422_UNPROCESSABLE_ENTITY,
            content=jsonable_encoder({"detail": message}),
        )
    except KeyError as e:
        message = f"Action '{action_id}' is not supported for this integration"
        logger.exception(message)
        await publish_event(
            event=IntegrationActionFailed(
                payload=ActionExecutionFailed(
                    integration_id=integration_id,
                    action_id=action_id,
                    config_data=action_config,
                    error=message
                )
            ),
            topic_name=settings.INTEGRATION_EVENTS_TOPIC,
=======
    # Get the configuration needed to execute the action
    action_config = await config_manager.get_action_configuration(integration_id, action_id)
    if not action_config and not config_overrides:
        message = f"Configuration for action '{action_id}' for integration {str(integration.id)} is missing."
        logger.error(message)
        return await _handle_error(
            ValueError(message), integration_id, action_id,
            config_data={"configurations": [i.dict() for i in integration.configurations]},
            status_code=status.HTTP_404_NOT_FOUND
        )

    try:  # There must be one action handler implemented for the action
        handler, config_model = action_handlers[action_id]
    except KeyError:
        return await _handle_error(
            KeyError(f"Action '{action_id}' is not supported"),
            integration_id, action_id,
            config_data=action_config,
            status_code=status.HTTP_422_UNPROCESSABLE_ENTITY
        )

    try:  # Parse the action configuration
        config_data = action_config.data if action_config else {}
        if config_overrides:
            config_data.update(config_overrides)
        parsed_config = config_model.parse_obj(config_data)
    except pydantic.ValidationError as e:
        return await _handle_error(e, integration_id, action_id, config_data, status.HTTP_422_UNPROCESSABLE_ENTITY)

    try:  # Execute the action handler with a timeout
        start_time = time.monotonic()
        result = await asyncio.wait_for(
            handler(integration=integration, action_config=parsed_config),
            timeout=settings.MAX_ACTION_EXECUTION_TIME
>>>>>>> f6ae13d0
        )
    except asyncio.TimeoutError:
        return await _handle_error(
            asyncio.TimeoutError(f"Action '{action_id}' timed out"),
            integration_id, action_id,
            config_data={"configurations": [c.dict() for c in integration.configurations]},
            status_code=status.HTTP_504_GATEWAY_TIMEOUT
        )
    except Exception as e:
        return await _handle_error(e, integration_id, action_id,
                                   config_data={"configurations": [c.dict() for c in integration.configurations]})

    # Success. Log the execution time and return the result
    end_time = time.monotonic()
    execution_time = end_time - start_time
    logger.debug(
        f"Action '{action_id}' executed successfully for integration {integration_id} in {execution_time:.2f} seconds."
    )
    return result<|MERGE_RESOLUTION|>--- conflicted
+++ resolved
@@ -1,18 +1,14 @@
-<<<<<<< HEAD
-import logging
-=======
 import asyncio
 import logging
 import time
 import traceback
 
 import httpx
->>>>>>> f6ae13d0
 import pydantic
+import stamina
 from gundi_client_v2 import GundiClient
 
 from app.actions import action_handlers
-from app.services.state import IntegrationConfigurationManager
 from app import settings
 from fastapi import status
 from fastapi.encoders import jsonable_encoder
@@ -28,16 +24,6 @@
 logger = logging.getLogger(__name__)
 
 
-<<<<<<< HEAD
-async def execute_action(integration_id: str, action_id: str, config_overrides: dict = None, config_data: dict = None):
-    """
-    Interface for executing actions.
-    :param integration_id: The UUID of the integration
-    :param action_id: "test_auth", "pull_observations", "pull_events"
-    :param config_overrides: Optional dictionary with configuration overrides
-    :param config_data: Optional dictionary with an already-set configuration (to be passed to action handler as it is)
-    :return: action result if any, or raise an exception
-=======
 async def _handle_error(
         exc: Exception, integration_id: str, action_id: str,
         config_data=None, status_code=status.HTTP_500_INTERNAL_SERVER_ERROR
@@ -45,7 +31,6 @@
     """
     Handles errors by logging, extracting details as available, and publishing events for activity logs.
     Returns a JSON response with error details too.
->>>>>>> f6ae13d0
     """
 
     message = f"Error in action '{action_id}' for integration '{integration_id}': {type(exc).__name__}: {exc}"
@@ -89,86 +74,12 @@
 
 async def execute_action(integration_id: str, action_id: str, config_overrides: dict = None):
     logger.info(f"Executing action '{action_id}' for integration '{integration_id}'...")
-<<<<<<< HEAD
-    integration_config_manager = IntegrationConfigurationManager()
-    try:  # Get the integration config from cache
-        integration = await integration_config_manager.get_integration_config(str(integration_id))
-=======
 
     try:  # Get the integration details to pass it to the action handler
         integration = await config_manager.get_integration_details(integration_id)
->>>>>>> f6ae13d0
     except Exception as e:
         return await _handle_error(e, integration_id, action_id)
 
-<<<<<<< HEAD
-    # If "config" variable present in the request, we bypass the integration/config retrieval from the portal
-    if config_data:
-        config = config_data
-    else:
-        # Look for the configuration of the action being executed
-        action_config = find_config_for_action(
-            configurations=integration.configurations,
-            action_id=action_id
-        )
-        if not action_config:
-            message = f"Configuration for action '{action_id}' for integration {str(integration.id)} " \
-                      f"is missing. Please fix the integration setup in the portal."
-            logger.error(message)
-            await publish_event(
-                event=IntegrationActionFailed(
-                    payload=ActionExecutionFailed(
-                        integration_id=integration_id,
-                        action_id=action_id,
-                        error=f"Configuration missing for action '{action_id}'",
-                        config_data={"configurations": [i.dict() for i in integration.configurations]},
-                    )
-                ),
-                topic_name=settings.INTEGRATION_EVENTS_TOPIC,
-            )
-            return JSONResponse(
-                status_code=status.HTTP_404_NOT_FOUND,
-                content=jsonable_encoder({"detail": message}),
-            )
-        config = action_config.data
-    try:  # Execute the action
-        handler, config_model = action_handlers[action_id]
-        if config_overrides:
-            config.update(config_overrides)
-        parsed_config = config_model.parse_obj(config)
-        result = await handler(integration=integration, action_config=parsed_config)
-    except pydantic.ValidationError as e:
-        message = f"Invalid configuration for action '{action_id}' and integration '{integration_id}': {e.errors()}"
-        logger.error(message)
-        await publish_event(
-            event=IntegrationActionFailed(
-                payload=ActionExecutionFailed(
-                    integration_id=integration_id,
-                    action_id=action_id,
-                    config_data=config,
-                    error=message
-                )
-            ),
-            topic_name=settings.INTEGRATION_EVENTS_TOPIC,
-        )
-        return JSONResponse(
-            status_code=status.HTTP_422_UNPROCESSABLE_ENTITY,
-            content=jsonable_encoder({"detail": message}),
-        )
-    except KeyError as e:
-        message = f"Action '{action_id}' is not supported for this integration"
-        logger.exception(message)
-        await publish_event(
-            event=IntegrationActionFailed(
-                payload=ActionExecutionFailed(
-                    integration_id=integration_id,
-                    action_id=action_id,
-                    config_data=action_config,
-                    error=message
-                )
-            ),
-            topic_name=settings.INTEGRATION_EVENTS_TOPIC,
-=======
     # Get the configuration needed to execute the action
     action_config = await config_manager.get_action_configuration(integration_id, action_id)
     if not action_config and not config_overrides:
@@ -203,7 +114,6 @@
         result = await asyncio.wait_for(
             handler(integration=integration, action_config=parsed_config),
             timeout=settings.MAX_ACTION_EXECUTION_TIME
->>>>>>> f6ae13d0
         )
     except asyncio.TimeoutError:
         return await _handle_error(
